--- conflicted
+++ resolved
@@ -683,51 +683,7 @@
   m_EditorClassIdentifier: 
   features:
   - {fileID: 4963040286616351577}
-<<<<<<< HEAD
-  - {fileID: -8749980634715080836}
-  - {fileID: 4893829345954421791}
-  - {fileID: -4478006660784508864}
-  - {fileID: -6081641041439107477}
-  - {fileID: 32361891232910083}
-  - {fileID: 1727173055597128861}
-  - {fileID: -5941725581135416239}
-  - {fileID: -4647824206626811188}
-  - {fileID: 4025793028449617705}
-  - {fileID: -381482547018402083}
-  - {fileID: 7413458854745118488}
-  - {fileID: 4054846353496584751}
-  - {fileID: 8696673654983134887}
-  - {fileID: -4731438336562001402}
-  - {fileID: 4890582492822650874}
-  - {fileID: 2220871646205782247}
-=======
-  - {fileID: -1557233674024107270}
-  - {fileID: 9096479736163431129}
-  - {fileID: 5047315830286589360}
-  - {fileID: 6504682016904032715}
-  - {fileID: 5007098057516315081}
-  - {fileID: 1727173055597128861}
-  - {fileID: -5941725581135416239}
-  - {fileID: -4647824206626811188}
-  - {fileID: -1028784285735575096}
-  - {fileID: -381482547018402083}
-  - {fileID: 6841333374066517713}
-  - {fileID: -4454024988132797082}
-  - {fileID: 154189092879288027}
-  - {fileID: 4451366187881382638}
-  - {fileID: 2316775424616146661}
-  - {fileID: -7494486358618572369}
->>>>>>> 53ea5afa
-  - {fileID: 239522605376452086}
-  m_renderMode: 1
-  m_autoColorSubmissionMode: 1
-  m_colorSubmissionModes:
-    m_List: 00000000
-  m_depthSubmissionMode: 0
-  m_spacewarpMotionVectorTextureFormat: 0
-  m_optimizeBufferDiscards: 0
-  m_symmetricProjection: 0
---- !u!114 &-2513858183220632965
+
 MonoBehaviour:
   m_ObjectHideFlags: 0
   m_CorrespondingSourceObject: {fileID: 0}
